import React from 'react';
import { Routes, Route, Navigate } from 'react-router-dom';
import Layout from '../components/layout/Layout';
import Home from '../components/Dashboard/Home';
import Schedule from '../components/Dashboard/Schedule';
import UpcomingTasks from '../components/Dashboard/UpcomingTasks';
import Goals from '../components/Dashboard/Goals';
<<<<<<< HEAD
import Analytics from './Analytics';
=======
import GroupStudy from '../components/Dashboard/GroupStudy';
import StudyTime from '../components/Dashboard/StudyTime';
import AIAssistant from '../components/AI/AIAssistant';
>>>>>>> 3cd344d2

const Dashboard = () => {
  return (
    <Layout>
      <Routes>
        <Route path="/" element={<Home />} />
        <Route path="/schedule" element={<Schedule />} />
        <Route path="/tasks" element={<UpcomingTasks />} />
        <Route path="/goals" element={<Goals />} />
<<<<<<< HEAD
        <Route path="/analytics" element={<Analytics />} />
=======
        <Route path="/study-groups" element={<GroupStudy />} />
        <Route path="/study-time" element={<StudyTime />} />
        <Route path="/ai-assistant" element={<AIAssistant />} />
>>>>>>> 3cd344d2
        <Route path="*" element={<Navigate to="/dashboard" replace />} />
      </Routes>
    </Layout>
  );
};

export default Dashboard;<|MERGE_RESOLUTION|>--- conflicted
+++ resolved
@@ -5,13 +5,10 @@
 import Schedule from '../components/Dashboard/Schedule';
 import UpcomingTasks from '../components/Dashboard/UpcomingTasks';
 import Goals from '../components/Dashboard/Goals';
-<<<<<<< HEAD
 import Analytics from './Analytics';
-=======
 import GroupStudy from '../components/Dashboard/GroupStudy';
 import StudyTime from '../components/Dashboard/StudyTime';
 import AIAssistant from '../components/AI/AIAssistant';
->>>>>>> 3cd344d2
 
 const Dashboard = () => {
   return (
@@ -21,13 +18,10 @@
         <Route path="/schedule" element={<Schedule />} />
         <Route path="/tasks" element={<UpcomingTasks />} />
         <Route path="/goals" element={<Goals />} />
-<<<<<<< HEAD
         <Route path="/analytics" element={<Analytics />} />
-=======
         <Route path="/study-groups" element={<GroupStudy />} />
         <Route path="/study-time" element={<StudyTime />} />
         <Route path="/ai-assistant" element={<AIAssistant />} />
->>>>>>> 3cd344d2
         <Route path="*" element={<Navigate to="/dashboard" replace />} />
       </Routes>
     </Layout>
